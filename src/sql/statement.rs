// Copyright 2019 Materialize, Inc. All rights reserved.
//
// This file is part of Materialize. Materialize may not be used or
// distributed without the express permission of Materialize, Inc.

//! SQL `Statement`s are the imperative, side-effecting part of SQL.
//!
//! This module turns SQL `Statement`s into `Plan`s - commands which will drive the dataflow layer

use std::iter::FromIterator;
use std::net::{SocketAddr, ToSocketAddrs};

use failure::{bail, ResultExt};
use sqlparser::ast::{
    Ident, ObjectName, ObjectType, Query, SetVariableValue, ShowStatementFilter, SourceSchema,
    Stage, Statement, Value,
};
use sqlparser::dialect::AnsiDialect;
use sqlparser::parser::Parser as SqlParser;
use url::Url;

use crate::expr::like::build_like_regex_from_string;
use crate::scope::Scope;
use crate::session::{PreparedStatement, Session};
use crate::store::{Catalog, CatalogItem, RemoveMode};
use crate::{extract_sql_object_name, Plan, Planner};
use dataflow_types::{
    KafkaSinkConnector, KafkaSourceConnector, PeekWhen, RowSetFinishing, Sink, SinkConnector,
    Source, SourceConnector, View,
};
use expr::{ColumnOrder, RelationExpr};
use interchange::avro;
use ore::collections::CollectionExt;
use ore::option::OptionExt;
use repr::{Datum, RelationDesc, RelationType, ScalarType};

impl<'catalog> Planner<'catalog> {
    /// Creates a new planner with a frozen catalog.
    pub fn new(catalog: &'catalog Catalog) -> Self {
        Self { dataflows: catalog }
    }

    /// Parses the specified SQL into a prepared statement.
    ///
    /// The prepared statement is saved in the connection's [`sql::Session`]
    /// under the specified name.
    pub fn handle_parse_command(
        &self,
        session: &mut Session,
        sql: String,
        name: String,
    ) -> Result<Plan, failure::Error> {
        let stmts = SqlParser::parse_sql(&AnsiDialect {}, sql.clone())?;
        match stmts.len() {
            0 => session.set_prepared_statement(name, PreparedStatement::empty()),
            1 => {
                let stmt = stmts.into_element();
                let plan = self.handle_statement(session, stmt.clone())?;
                let desc = match plan {
                    Plan::Peek { desc, .. } => Some(desc),
                    Plan::SendRows { desc, .. } => Some(desc),
                    Plan::ExplainPlan { desc, .. } => Some(desc),
                    Plan::CreateSources { .. } => {
                        Some(RelationDesc::empty().add_column("Topic", ScalarType::String))
                    }
                    _ => None,
                };
                session.set_prepared_statement(name, PreparedStatement::new(stmt, desc));
            }
            n => bail!("expected one statement but got {}: {:?}", n, sql),
        }

        Ok(Plan::Parsed)
    }

<<<<<<< HEAD
=======
    pub fn handle_execute_command(
        &mut self,
        session: &mut Session,
        portal_name: &str,
    ) -> Result<Plan, failure::Error> {
        let portal = session
            .get_portal(portal_name)
            .ok_or_else(|| failure::format_err!("portal does not exist {:?}", portal_name))?;
        let prepared = session
            .get_prepared_statement(&portal.statement_name)
            .ok_or_else(|| {
                failure::format_err!(
                    "statement for portal does not exist portal={:?} statement={:?}",
                    portal_name,
                    portal.statement_name
                )
            })?;
        match prepared.sql() {
            Some(sql) => {
                let plan = self.handle_statement(session, sql.clone())?;
                self.apply_plan(session, &plan)?;
                Ok(plan)
            }
            None => Ok(Plan::EmptyQuery),
        }
    }

    /// Mutates the internal state of the planner and session according to the
    /// `plan`. Centralizing mutations here ensures the rest of the planning
    /// process is immutable, which is useful for prepared queries.
    ///
    /// Note that there are additional mutations that will be undertaken in the
    /// dataflow layer according to this plan; this method only applies
    /// mutations internal to the planner and session.
    fn apply_plan(&mut self, session: &mut Session, plan: &Plan) -> Result<(), failure::Error> {
        match plan {
            Plan::CreateView(view) => self.dataflows.insert(Dataflow::View(view.clone())),
            Plan::CreateSource(source) => self.dataflows.insert(Dataflow::Source(source.clone())),
            Plan::CreateSources(sources) => {
                for source in sources {
                    self.dataflows.insert(Dataflow::Source(source.clone()))?
                }
                Ok(())
            }
            Plan::CreateSink(sink) => self.dataflows.insert(Dataflow::Sink(sink.clone())),
            Plan::DropViews(names) | Plan::DropSources(names) => {
                for name in names {
                    self.dataflows.remove(name);
                }
                Ok(())
            }
            Plan::SetVariable { name, value } => session.set(name, value),
            _ => Ok(()),
        }
    }

>>>>>>> 5c908aa4
    /// Dispatch from arbitrary [`sqlparser::ast::Statement`]s to specific handle commands
    pub fn handle_statement(
        &self,
        session: &Session,
        mut stmt: Statement,
    ) -> Result<Plan, failure::Error> {
        super::transform::transform(&mut stmt);
        match stmt {
            Statement::Peek { name, immediate } => self.handle_peek(name, immediate),
            Statement::Tail { name } => self.handle_tail(name),
            Statement::CreateSource { .. }
            | Statement::CreateSink { .. }
            | Statement::CreateView { .. }
            | Statement::CreateSources { .. } => self.handle_create_dataflow(stmt),
            Statement::Drop { .. } => self.handle_drop_dataflow(stmt),
            Statement::Query(query) => self.handle_select(*query),
            Statement::SetVariable {
                local,
                variable,
                value,
            } => self.handle_set_variable(local, variable, value),
            Statement::ShowVariable { variable } => self.handle_show_variable(session, variable),
            Statement::ShowObjects { object_type: ot } => self.handle_show_objects(ot),
            Statement::ShowColumns {
                extended,
                full,
                table_name,
                filter,
            } => self.handle_show_columns(extended, full, &table_name, filter.as_ref()),
            Statement::ShowCreateView { view_name } => self.handle_show_create_view(view_name),
            Statement::Explain { stage, query } => self.handle_explain(stage, *query),

            _ => bail!("unsupported SQL statement: {:?}", stmt),
        }
    }

    fn handle_set_variable(
        &self,
        local: bool,
        variable: Ident,
        value: SetVariableValue,
    ) -> Result<Plan, failure::Error> {
        if local {
            bail!("SET LOCAL ... is not supported");
        }
        Ok(Plan::SetVariable {
            name: variable.value,
            value: match value {
                SetVariableValue::Literal(Value::SingleQuotedString(s)) => s,
                SetVariableValue::Literal(lit) => lit.to_string(),
                SetVariableValue::Ident(ident) => ident.value,
            },
        })
    }

    fn handle_show_variable(
        &self,
        session: &Session,
        variable: Ident,
    ) -> Result<Plan, failure::Error> {
        if variable.value == unicase::Ascii::new("ALL") {
            Ok(Plan::SendRows {
                desc: RelationDesc::empty()
                    .add_column("name", ScalarType::String)
                    .add_column("setting", ScalarType::String)
                    .add_column("description", ScalarType::String),
                rows: session
                    .vars()
                    .iter()
                    .map(|v| vec![v.name().into(), v.value().into(), v.description().into()])
                    .collect(),
            })
        } else {
            let variable = session.get(&variable.value)?;
            Ok(Plan::SendRows {
                desc: RelationDesc::empty().add_column(variable.name(), ScalarType::String),
                rows: vec![vec![variable.value().into()]],
            })
        }
    }

    fn handle_tail(&self, from: ObjectName) -> Result<Plan, failure::Error> {
        let from = extract_sql_object_name(&from)?;
        let dataflow = self.dataflows.get(&from)?;
        Ok(Plan::Tail(dataflow.clone()))
    }

    fn handle_show_objects(&self, object_type: ObjectType) -> Result<Plan, failure::Error> {
        let mut rows: Vec<Vec<Datum>> = self
            .dataflows
            .iter()
            .filter(|(_k, v)| object_type_matches(object_type, &v))
            .map(|(k, _v)| vec![Datum::from(k.to_owned())])
            .collect();
        rows.sort_unstable();
        Ok(Plan::SendRows {
            desc: RelationDesc::empty()
                .add_column(object_type_as_plural_str(object_type), ScalarType::String),
            rows,
        })
    }

    /// Create an immediate result that describes all the columns for the given table
    fn handle_show_columns(
        &self,
        extended: bool,
        full: bool,
        table_name: &ObjectName,
        filter: Option<&ShowStatementFilter>,
    ) -> Result<Plan, failure::Error> {
        if extended {
            bail!("SHOW EXTENDED COLUMNS is not supported");
        }
        if full {
            bail!("SHOW FULL COLUMNS is not supported");
        }
        if filter.is_some() {
            bail!("SHOW COLUMNS ... { LIKE | WHERE } is not supported");
        }

        let column_descriptions: Vec<_> = self
            .dataflows
            .get_desc(&table_name.to_string())?
            .iter()
            .map(|(name, typ)| {
                vec![
                    name.mz_as_deref().unwrap_or("?").into(),
                    if typ.nullable { "YES" } else { "NO" }.into(),
                    typ.scalar_type.to_string().into(),
                ]
            })
            .collect();

        Ok(Plan::SendRows {
            desc: RelationDesc::empty()
                .add_column("Field", ScalarType::String)
                .add_column("Nullable", ScalarType::String)
                .add_column("Type", ScalarType::String),
            rows: column_descriptions,
        })
    }

    fn handle_show_create_view(&self, object_name: ObjectName) -> Result<Plan, failure::Error> {
        let name = object_name.to_string();
        let raw_sql = if let Dataflow::View(view) = self.dataflows.get(&name)? {
            &view.raw_sql
        } else {
            bail!("{} is not a view", name);
        };
        Ok(Plan::SendRows {
            desc: RelationDesc::empty()
                .add_column("View", ScalarType::String)
                .add_column("Create View", ScalarType::String),
            rows: vec![vec![name.into(), raw_sql.to_owned().into()]],
        })
    }

    fn handle_create_dataflow(&self, mut stmt: Statement) -> Result<Plan, failure::Error> {
        match &mut stmt {
            Statement::CreateView {
                name,
                columns,
                query,
                materialized,
                with_options,
            } => {
                if !with_options.is_empty() {
                    bail!("WITH options are not yet supported");
                }
                let (mut relation_expr, mut desc, finishing) = self.plan_toplevel_query(&query)?;
                if !finishing.is_trivial() {
                    //TODO: materialize#724 - persist finishing information with the view?
                    relation_expr = RelationExpr::Project {
                        input: Box::new(RelationExpr::TopK {
                            input: Box::new(relation_expr),
                            group_key: vec![],
                            order_key: finishing.order_by,
                            limit: finishing.limit,
                            offset: finishing.offset,
                        }),
                        outputs: finishing.project,
                    }
                }
                *materialized = false; // Normalize for `raw_sql` below.
                let typ = desc.typ();
                if !columns.is_empty() {
                    if columns.len() != typ.column_types.len() {
                        bail!(
                            "VIEW definition has {} columns, but query has {} columns",
                            columns.len(),
                            typ.column_types.len()
                        )
                    }
                    for (i, name) in columns.iter().enumerate() {
                        desc.set_name(i, Some(name.value.to_owned()));
                    }
                }
                let view = View {
                    name: extract_sql_object_name(name)?,
                    raw_sql: stmt.to_string(),
                    relation_expr,
                    desc,
                };
                Ok(Plan::CreateView(view))
            }
            Statement::CreateSource {
                name,
                url,
                schema,
                with_options,
            } => {
                if !with_options.is_empty() {
                    bail!("WITH options are not yet supported");
                }
                let name = extract_sql_object_name(name)?;
                let (addr, topic) = parse_kafka_topic_url(url)?;
                let source = build_source(schema, addr, name, topic)?;
                Ok(Plan::CreateSource(source))
            }
            Statement::CreateSources {
                like,
                url,
                schema_registry,
                with_options,
            } => {
                if !with_options.is_empty() {
                    bail!("WITH options are not yet supported");
                }
                // TODO(brennan): This shouldn't be synchronous either (see CreateSource above),
                // but for now we just want it working for demo purposes...
                let schema_registry_url: Url = schema_registry.parse()?;
                let ccsr_client = ccsr::Client::new(schema_registry_url.clone());
                let mut subjects = ccsr_client.list_subjects()?;
                if let Some(value) = like {
                    let like_regex = build_like_regex_from_string(value)?;
                    subjects.retain(|a| like_regex.is_match(a))
                }

                let names = subjects
                    .iter()
                    .filter_map(|s| {
                        let parts: Vec<&str> = s.rsplitn(2, '-').collect();
                        if parts.len() == 2 && parts[0] == "value" {
                            let topic_name = parts[1];
                            let sql_name = sanitize_kafka_topic_name(parts[1]);
                            Some((topic_name, sql_name))
                        } else {
                            None
                        }
                    })
                    .filter(|(_tn, sn)| self.dataflows.try_get(sn).is_none());
                let (addr, topic) = parse_kafka_url(url)?;
                if let Some(s) = topic {
                    bail!(
                        "CREATE SOURCES statement should not take a topic path: {}",
                        s
                    );
                }
                let sources = names
                    .map(|(topic_name, sql_name)| {
                        Ok(build_source(
                            &SourceSchema::Registry(schema_registry.to_owned()),
                            addr,
                            sql_name,
                            topic_name.to_owned(),
                        )?)
                    })
                    .collect::<Result<Vec<_>, failure::Error>>()?;
                Ok(Plan::CreateSources(sources))
            }
            Statement::CreateSink {
                name,
                from,
                url,
                with_options,
            } => {
                if !with_options.is_empty() {
                    bail!("WITH options are not yet supported");
                }
                let name = extract_sql_object_name(name)?;
                let from = extract_sql_object_name(from)?;
                let dataflow = self.dataflows.get(&from)?;
                let (addr, topic) = parse_kafka_topic_url(url)?;
                let sink = Sink {
                    name,
                    from: (from, dataflow.desc().clone()),
                    connector: SinkConnector::Kafka(KafkaSinkConnector {
                        addr,
                        topic,
                        schema_id: 0,
                    }),
                };
                Ok(Plan::CreateSink(sink))
            }
            other => bail!("Unsupported statement: {:?}", other),
        }
    }

    fn handle_drop_dataflow(&self, stmt: Statement) -> Result<Plan, failure::Error> {
        let (object_type, if_exists, names, cascade) = match stmt {
            Statement::Drop {
                object_type,
                if_exists,
                names,
                cascade,
            } => (object_type, if_exists, names, cascade),
            _ => unreachable!(),
        };
        let names: Vec<String> = Result::from_iter(names.iter().map(extract_sql_object_name))?;
        for name in &names {
            match self.dataflows.get(name) {
                Ok(dataflow) => {
                    if !object_type_matches(object_type, dataflow) {
                        bail!("{} is not of type {}", name, object_type);
                    }
                }
                Err(e) => {
                    if !if_exists {
                        return Err(e);
                    }
                }
            }
        }
        let mode = RemoveMode::from_cascade(cascade);
        let mut to_remove = vec![];
        for name in &names {
            self.dataflows.plan_remove(name, mode, &mut to_remove)?;
        }
        to_remove.sort();
        to_remove.dedup();
        Ok(match object_type {
            ObjectType::Source => Plan::DropSources(to_remove),
            ObjectType::View => Plan::DropViews(to_remove),
            _ => bail!("unsupported SQL statement: DROP {}", object_type),
        })
    }

    fn handle_peek(&self, name: ObjectName, immediate: bool) -> Result<Plan, failure::Error> {
        let name = name.to_string();
        let dataflow = self.dataflows.get(&name)?.clone();
        let typ = dataflow.typ();
        Ok(Plan::Peek {
            source: ::expr::RelationExpr::Get {
                name: dataflow.name().to_owned(),
                typ: typ.clone(),
            },
            desc: dataflow.desc().clone(),
            when: if immediate {
                PeekWhen::Immediately
            } else {
                PeekWhen::EarliestSource
            },
            finishing: RowSetFinishing {
                filter: vec![],
                offset: 0,
                limit: None,
                order_by: (0..typ.column_types.len())
                    .map(|column| ColumnOrder {
                        column,
                        desc: false,
                    })
                    .collect(),
                project: (0..typ.column_types.len()).collect(),
            },
        })
    }

    pub fn handle_select(&self, query: Query) -> Result<Plan, failure::Error> {
        let (relation_expr, desc, finishing) = self.plan_toplevel_query(&query)?;
        Ok(Plan::Peek {
            source: relation_expr,
            desc,
            when: PeekWhen::Immediately,
            finishing,
        })
    }

    pub fn handle_explain(&self, stage: Stage, query: Query) -> Result<Plan, failure::Error> {
        let (relation_expr, _desc, _finishing) = self.plan_toplevel_query(&query)?;
        // Previouly we would bail here for ORDER BY and LIMIT; this has been relaxed to silently
        // report the plan without the ORDER BY and LIMIT decorations (which are done in post).
        if stage == Stage::Dataflow {
            Ok(Plan::SendRows {
                desc: RelationDesc::empty().add_column("Dataflow", ScalarType::String),
                rows: vec![vec![Datum::from(relation_expr.pretty())]],
            })
        } else {
            Ok(Plan::ExplainPlan {
                desc: RelationDesc::empty().add_column("Dataflow", ScalarType::String),
                relation_expr,
            })
        }
    }

    /// Plans and decorrelates a query once we've planned all nested RelationExprs.
    /// Decorrelation converts a sql::RelationExpr (which can include correlations)
    /// to an expr::RelationExpr (which cannot include correlations).
    ///
    /// Note that the returned `RelationDesc` describes the expression after
    /// applying the returned `RowSetFinishing`.
    fn plan_toplevel_query(
        &self,
        query: &Query,
    ) -> Result<(RelationExpr, RelationDesc, RowSetFinishing), failure::Error> {
        let (expr, scope, finishing) =
            self.plan_query(query, &Scope::empty(None), &RelationType::empty())?;
        let expr = expr.decorrelate()?;
        let typ = expr.typ();
        let typ = RelationType::new(
            finishing
                .project
                .iter()
                .map(|i| typ.column_types[*i])
                .collect(),
        );
        let desc = RelationDesc::new(typ, scope.column_names());
        Ok((expr, desc, finishing))
    }
}

fn build_source(
    schema: &SourceSchema,
    kafka_addr: SocketAddr,
    name: String,
    topic: String,
) -> Result<Source, failure::Error> {
    let (key_schema, value_schema, schema_registry_url) = match schema {
        // TODO(jldlaughlin): we need a way to pass in primary key information
        // when building a source from a string
        SourceSchema::Raw(schema) => (None, schema.to_owned(), None),

        SourceSchema::Registry(url) => {
            // TODO(benesch): we need to fetch this schema asynchronously to
            // avoid blocking the command processing thread.
            let url: Url = url.parse()?;
            let ccsr_client = ccsr::Client::new(url.clone());

            let value_schema_name = format!("{}-value", topic);
            let value_schema = ccsr_client
                .get_schema_by_subject(&value_schema_name)
                .with_context(|err| {
                    format!(
                        "fetching latest schema for subject '{}' from registry: {}",
                        value_schema_name, err
                    )
                })?;
            let key_schema = ccsr_client
                .get_schema_by_subject(&format!("{}-key", topic))
                .ok();
            (key_schema.map(|s| s.raw), value_schema.raw, Some(url))
        }
    };

    let mut desc = avro::validate_value_schema(&value_schema)?;
    if let Some(key_schema) = key_schema {
        let keys = avro::validate_key_schema(&key_schema, &desc)?;
        desc = desc.add_keys(keys);
    }

    Ok(Source {
        name,
        connector: SourceConnector::Kafka(KafkaSourceConnector {
            addr: kafka_addr,
            topic,
            raw_schema: value_schema,
            schema_registry_url,
        }),
        desc,
    })
}

fn parse_kafka_url(url: &str) -> Result<(SocketAddr, Option<String>), failure::Error> {
    let url: Url = url.parse()?;
    if url.scheme() != "kafka" {
        bail!("only kafka:// sources are supported: {}", url);
    } else if !url.has_host() {
        bail!("source URL missing hostname: {}", url)
    }
    let topic = match url.path_segments() {
        None => None,
        Some(segments) => {
            let segments: Vec<_> = segments.collect();
            if segments.is_empty() {
                None
            } else if segments.len() != 1 {
                bail!("source URL should have at most one path segment: {}", url);
            } else if segments[0].is_empty() {
                None
            } else {
                Some(segments[0].to_owned())
            }
        }
    };
    // We already checked for kafka scheme above, so it's safe to assume port
    // 9092.
    let addr = url
        .with_default_port(|_| Ok(9092))?
        .to_socket_addrs()?
        .next()
        .unwrap();
    Ok((addr, topic))
}

fn parse_kafka_topic_url(url: &str) -> Result<(SocketAddr, String), failure::Error> {
    let (addr, topic) = parse_kafka_url(url)?;
    if let Some(topic) = topic {
        Ok((addr, topic))
    } else {
        bail!("source URL missing topic path: {}")
    }
}

fn sanitize_kafka_topic_name(topic_name: &str) -> String {
    // Kafka topics can contain alphanumerics, dots (.), underscores (_), and
    // hyphens (-), and most Kafka topics contain at least one of these special
    // characters for namespacing, as in "mysql.tbl". Since non-quoted SQL
    // identifiers cannot contain dots or hyphens, if we were to use the topic
    // name directly as the name of the source, it would be impossible to refer
    // to in SQL without quoting. So we replace hyphens and dots with
    // underscores to make a valid SQL identifier.
    //
    // This scheme has the potential for collisions, but if you're creating
    // Kafka topics like "a.b", "a_b", and "a-b", well... that's why we let you
    // manually create sources with custom names using CREATE SOURCE.
    topic_name.replace("-", "_").replace(".", "_")
}

/// Whether a SQL object type can be interpreted as matching the type of the given catalog item.
/// For example, if `v` is a view, `DROP SOURCE v` should not work, since Source and View
/// are non-matching types.
///
/// For now tables are treated as a special kind of source in Materialize, so just
/// allow `TABLE` to refer to either.
fn object_type_matches(object_type: ObjectType, item: &CatalogItem) -> bool {
    match item {
        CatalogItem::Source { .. } => {
            object_type == ObjectType::Source || object_type == ObjectType::Table
        }
        CatalogItem::Sink { .. } => object_type == ObjectType::Sink,
        CatalogItem::View { .. } => object_type == ObjectType::View,
    }
}

fn object_type_as_plural_str(object_type: ObjectType) -> &'static str {
    match object_type {
        ObjectType::Index => "INDEXES",
        ObjectType::Table => "TABLES",
        ObjectType::View => "VIEWS",
        ObjectType::Source => "SOURCES",
        ObjectType::Sink => "SINKS",
    }
}<|MERGE_RESOLUTION|>--- conflicted
+++ resolved
@@ -73,65 +73,6 @@
         Ok(Plan::Parsed)
     }
 
-<<<<<<< HEAD
-=======
-    pub fn handle_execute_command(
-        &mut self,
-        session: &mut Session,
-        portal_name: &str,
-    ) -> Result<Plan, failure::Error> {
-        let portal = session
-            .get_portal(portal_name)
-            .ok_or_else(|| failure::format_err!("portal does not exist {:?}", portal_name))?;
-        let prepared = session
-            .get_prepared_statement(&portal.statement_name)
-            .ok_or_else(|| {
-                failure::format_err!(
-                    "statement for portal does not exist portal={:?} statement={:?}",
-                    portal_name,
-                    portal.statement_name
-                )
-            })?;
-        match prepared.sql() {
-            Some(sql) => {
-                let plan = self.handle_statement(session, sql.clone())?;
-                self.apply_plan(session, &plan)?;
-                Ok(plan)
-            }
-            None => Ok(Plan::EmptyQuery),
-        }
-    }
-
-    /// Mutates the internal state of the planner and session according to the
-    /// `plan`. Centralizing mutations here ensures the rest of the planning
-    /// process is immutable, which is useful for prepared queries.
-    ///
-    /// Note that there are additional mutations that will be undertaken in the
-    /// dataflow layer according to this plan; this method only applies
-    /// mutations internal to the planner and session.
-    fn apply_plan(&mut self, session: &mut Session, plan: &Plan) -> Result<(), failure::Error> {
-        match plan {
-            Plan::CreateView(view) => self.dataflows.insert(Dataflow::View(view.clone())),
-            Plan::CreateSource(source) => self.dataflows.insert(Dataflow::Source(source.clone())),
-            Plan::CreateSources(sources) => {
-                for source in sources {
-                    self.dataflows.insert(Dataflow::Source(source.clone()))?
-                }
-                Ok(())
-            }
-            Plan::CreateSink(sink) => self.dataflows.insert(Dataflow::Sink(sink.clone())),
-            Plan::DropViews(names) | Plan::DropSources(names) => {
-                for name in names {
-                    self.dataflows.remove(name);
-                }
-                Ok(())
-            }
-            Plan::SetVariable { name, value } => session.set(name, value),
-            _ => Ok(()),
-        }
-    }
-
->>>>>>> 5c908aa4
     /// Dispatch from arbitrary [`sqlparser::ast::Statement`]s to specific handle commands
     pub fn handle_statement(
         &self,
@@ -276,7 +217,7 @@
 
     fn handle_show_create_view(&self, object_name: ObjectName) -> Result<Plan, failure::Error> {
         let name = object_name.to_string();
-        let raw_sql = if let Dataflow::View(view) = self.dataflows.get(&name)? {
+        let raw_sql = if let CatalogItem::View(view) = self.dataflows.get(&name)? {
             &view.raw_sql
         } else {
             bail!("{} is not a view", name);
